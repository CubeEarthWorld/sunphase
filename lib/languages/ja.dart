// lib/languages/ja.dart
import 'language_interface.dart';
import '../core/parser.dart';
import '../core/refiner.dart';
import '../core/result.dart';

class JapaneseLanguage implements Language {
  @override
  String get code => 'ja';

  @override
  List<Parser> get parsers => [JapaneseDateParser()];

  @override
  List<Refiner> get refiners => [JapaneseRefiner()];
}

class JapaneseDateParser implements Parser {
  @override
  List<ParsingResult> parse(String text, DateTime referenceDate) {
    List<ParsingResult> results = [];

    // ------------------------------
    // 相対表現 (今日, 明日, 明後日, 明々後日, 昨日)
    // ------------------------------
    final RegExp relativeDayPattern =
    RegExp(r'(今日(?!曜日)|明日(?!曜日)|明後日(?!曜日)|明々後日(?!曜日)|昨日(?!曜日))');
    for (final match in relativeDayPattern.allMatches(text)) {
      String matched = match.group(0)!;
      DateTime date;
      if (matched == '今日') {
        date = DateTime(referenceDate.year, referenceDate.month, referenceDate.day);
      } else if (matched == '明日') {
        date = DateTime(referenceDate.year, referenceDate.month, referenceDate.day)
            .add(const Duration(days: 1));
      } else if (matched == '明後日') {
        date = DateTime(referenceDate.year, referenceDate.month, referenceDate.day)
            .add(const Duration(days: 2));
      } else if (matched == '明々後日') {
        date = DateTime(referenceDate.year, referenceDate.month, referenceDate.day)
            .add(const Duration(days: 3));
      } else if (matched == '昨日') {
        date = DateTime(referenceDate.year, referenceDate.month, referenceDate.day)
            .subtract(const Duration(days: 1));
      } else {
        date = referenceDate;
      }
      results.add(ParsingResult(
        index: match.start,
        text: matched,
        component: ParsedComponent(date: date),
      ));
    }

    // ------------------------------
    // 曜日の表現 (来週 月曜日, 先週 火曜日, 今週 金曜日, etc.)
    // ------------------------------
    final RegExp weekdayPattern = RegExp(
        r'(来週|先週|今週)?\s*((?:月曜日|月曜|火曜日|火曜|水曜日|水曜|木曜日|木曜|金曜日|金曜|土曜日|土曜|日曜日|日曜))');
    for (final match in weekdayPattern.allMatches(text)) {
      String modifier = match.group(1) ?? '';
      String weekdayStr = match.group(2)!;
      int targetWeekday = _weekdayFromString(weekdayStr);
      DateTime date = _getDateForWeekday(referenceDate, targetWeekday, modifier);
      results.add(ParsingResult(
        index: match.start,
        text: match.group(0)!,
        component: ParsedComponent(date: date),
      ));
    }

    // ------------------------------
    // 絶対日付 (YYYY年M月D日)
    // ------------------------------
    final RegExp absoluteDatePattern = RegExp(r'(?:(\d{1,4})年)?(\d{1,2})月(\d{1,2})日');
    for (final match in absoluteDatePattern.allMatches(text)) {
      int year =
      (match.group(1) != null) ? int.parse(match.group(1)!) : referenceDate.year;
      int month = int.parse(match.group(2)!);
      int day = int.parse(match.group(3)!);
      DateTime date = DateTime(year, month, day);
      results.add(ParsingResult(
        index: match.start,
        text: match.group(0)!,
        component: ParsedComponent(date: date),
      ));
    }

    // ------------------------------
    // 相対期間 (来週, 先週, 今週, 来月, 先月, 今月, 来年, 去年, 今年)
    // ------------------------------
    final RegExp relativePeriodPattern =
    RegExp(r'(来週|先週|今週|来月|先月|今月|来年|去年|今年)');
    for (final match in relativePeriodPattern.allMatches(text)) {
      String matched = match.group(0)!;
      DateTime date = _getRelativePeriodDate(referenceDate, matched);
      results.add(ParsingResult(
        index: match.start,
        text: matched,
        component: ParsedComponent(date: date),
      ));
    }

    // ------------------------------
    // 「X日前」「X日後」: 半角数字または漢数字 + "日(前|後)"
    // ------------------------------
    final RegExp relativeDayNumPattern = RegExp(r'([一二三四五六七八九十\d]+)日(前|後)');
    for (final match in relativeDayNumPattern.allMatches(text)) {
      String numStr = match.group(1)!;
      String direction = match.group(2)!; // 前 or 後
      int number = _jaNumberToInt(numStr); // 漢数字→整数変換
      bool isFuture = (direction == '後');
      DateTime date = isFuture
          ? referenceDate.add(Duration(days: number))
          : referenceDate.subtract(Duration(days: number));
      results.add(ParsingResult(
        index: match.start,
        text: match.group(0)!,
        component: ParsedComponent(date: date),
      ));
    }

    // ------------------------------
    // 「X週間前」「X週間後」「Xヶ月前」「Xヶ月後」など
    // (既存ロジックに漢数字対応を追加する場合も同様)
    // ------------------------------
    final RegExp relativeWeekPattern = RegExp(r'([一二三四五六七八九十\d]+)週間(前|後)');
    for (final match in relativeWeekPattern.allMatches(text)) {
      String numStr = match.group(1)!;
      int number = _jaNumberToInt(numStr);
      String direction = match.group(2)!;
      bool isFuture = (direction == '後');
      int daysToMove = number * 7;
      DateTime date = isFuture
          ? referenceDate.add(Duration(days: daysToMove))
          : referenceDate.subtract(Duration(days: daysToMove));
      results.add(ParsingResult(
        index: match.start,
        text: match.group(0)!,
        component: ParsedComponent(date: date),
      ));
    }

    final RegExp relativeMonthPattern = RegExp(r'([一二三四五六七八九十\d]+)ヶ月(前|後)');
    for (final match in relativeMonthPattern.allMatches(text)) {
      String numStr = match.group(1)!;
      int number = _jaNumberToInt(numStr);
      String direction = match.group(2)!;
      bool isFuture = (direction == '後');
      DateTime date = isFuture
          ? DateTime(referenceDate.year, referenceDate.month + number, referenceDate.day)
          : DateTime(referenceDate.year, referenceDate.month - number, referenceDate.day);
      results.add(ParsingResult(
        index: match.start,
        text: match.group(0)!,
        component: ParsedComponent(date: date),
      ));
    }

    // ------------------------------
<<<<<<< HEAD
    // 単独の「XX日」「XX号」(「月」が書かれていない) => 今月または来月の最も近いその日
    // 漢数字表記にも対応できるようにする
    // ------------------------------
    final RegExp singleDayPattern = RegExp(r'(?<!月)([一二三四五六七八九十\d]+)(日|号)');
    for (final match in singleDayPattern.allMatches(text)) {
      String numStr = match.group(1)!;
      int day = _jaNumberToInt(numStr); // 漢数字→整数変換
      // 0 になってしまう（例：変換失敗など）の場合はスキップ
      if (day <= 0) {
        continue;
      }
=======
    // 追加: 単独の「◯日」(「月」が書かれていない) => 今月または来月の最も近いその日
    // ------------------------------
    // ※ \b を除去して、否定先読み (?<!月) を利用
    final RegExp singleDayPattern = RegExp(r'(?<!月)(\d{1,2})日');
    for (final match in singleDayPattern.allMatches(text)) {
      int day = int.parse(match.group(1)!);
>>>>>>> 0e1fcc8d
      DateTime current = DateTime(referenceDate.year, referenceDate.month, referenceDate.day);
      DateTime candidate = DateTime(current.year, current.month, day);
      if (current.day > day) {
        int nextMonth = current.month + 1;
        int nextYear = current.year;
        if (nextMonth > 12) {
          nextMonth -= 12;
          nextYear += 1;
        }
        candidate = DateTime(nextYear, nextMonth, day);
      }
      results.add(ParsingResult(
        index: match.start,
        text: match.group(0)!,
        component: ParsedComponent(date: candidate),
      ));
    }

    return results;
  }

  // ---------------------------------------
  // ユーティリティ
  // ---------------------------------------
  int _weekdayFromString(String weekday) {
    if (weekday.contains("月")) return DateTime.monday;
    if (weekday.contains("火")) return DateTime.tuesday;
    if (weekday.contains("水")) return DateTime.wednesday;
    if (weekday.contains("木")) return DateTime.thursday;
    if (weekday.contains("金")) return DateTime.friday;
    if (weekday.contains("土")) return DateTime.saturday;
    if (weekday.contains("日")) return DateTime.sunday;
    return DateTime.monday;
  }

  DateTime _getDateForWeekday(DateTime reference, int targetWeekday, String modifier) {
    DateTime current = DateTime(reference.year, reference.month, reference.day);
    int diff = targetWeekday - current.weekday;
    if (modifier.isEmpty || modifier == '今週') {
      if (diff <= 0) {
        diff += 7;
      }
    } else if (modifier == '来週') {
      if (diff <= 0) {
        diff += 7;
      }
      diff += 7;
    } else if (modifier == '先週') {
      if (diff >= 0) {
        diff -= 7;
      }
    }
    return current.add(Duration(days: diff));
  }

  DateTime _getRelativePeriodDate(DateTime reference, String period) {
    if (period == '来週') {
      return reference.add(const Duration(days: 7));
    } else if (period == '先週') {
      return reference.subtract(const Duration(days: 7));
    } else if (period == '今週') {
      return reference;
    } else if (period == '来月') {
      return DateTime(reference.year, reference.month + 1, reference.day);
    } else if (period == '先月') {
      return DateTime(reference.year, reference.month - 1, reference.day);
    } else if (period == '今月') {
      return reference;
    } else if (period == '来年') {
      return DateTime(reference.year + 1, reference.month, reference.day);
    } else if (period == '去年') {
      return DateTime(reference.year - 1, reference.month, reference.day);
    } else if (period == '今年') {
      return reference;
    }
    return reference;
  }

  // ------------------------------------------------
  // 漢数字を整数に変換するヘルパー関数
  // ※ 一部の簡単な範囲の漢数字にのみ対応（例示用）
  //    (一～三十程度まで想定)
  // ------------------------------------------------
  int _jaNumberToInt(String input) {
    // すでに半角数字であればそのままint化
    if (RegExp(r'^\d+$').hasMatch(input)) {
      return int.parse(input);
    }

    // 「十九」→19、「十」→10、「二十二」→22 等を簡易的にパース
    // (ここでは最大で 99 程度までを想定した実装)
    int result = 0;
    // まず「十」が含まれるかどうか
    // 例: "十九" => 「十」の前に「一」があれば1*10
    //               「十」の後ろに「九」があれば +9
    //       "十" => 10
    //       "二十" => 20
    //       "三十一"など2桁を超える例外はここでの簡易実装外とするか、
    //       または拡張して対応してもよい
    // 以下、最低限のロジック例:
    int tens = 0;
    int ones = 0;

    // 「十」がない場合、1～9か単独「十」である可能性
    // 例: "八" -> 8
    //     "十" -> 10
    if (input.contains('十')) {
      // 「十」より前があればそれをtensとする(省略の場合は1)
      final parts = input.split('十'); // 例: "二" + "九"
      String front = parts[0]; // 例: "二"
      String back = (parts.length > 1) ? parts[1] : ''; // 例: "九"

      // front が空でない場合は漢数字をパース
      if (front.isEmpty) {
        tens = 1; // "十" のみの場合
      } else {
        tens = _singleKanjiDigit(front); // "二" -> 2
      }

      // back があれば ones に加算
      if (back.isNotEmpty) {
        ones = 0;
        // back が複数文字(例: "一")のパターンを想定して、繰り返し
        // 今回は簡易的に一文字のみを想定
        for (int i = 0; i < back.length; i++) {
          ones += _singleKanjiDigit(back[i]);
        }
      }

      result = tens * 10 + ones;
    } else {
      // 「十」が無い場合、一文字ずつパース(例: "七" -> 7, "三"->3)
      result = 0;
      for (int i = 0; i < input.length; i++) {
        result += _singleKanjiDigit(input[i]);
      }
    }

    return result;
  }

  // ------------------------------------------------
  // 個別の1桁漢数字を返す (一=1, 二=2, ... 九=9, 十=10)
  // ------------------------------------------------
  int _singleKanjiDigit(String ch) {
    switch (ch) {
      case '〇':
      case '零':
        return 0;
      case '一':
        return 1;
      case '二':
        return 2;
      case '三':
        return 3;
      case '四':
        return 4;
      case '五':
        return 5;
      case '六':
        return 6;
      case '七':
        return 7;
      case '八':
        return 8;
      case '九':
        return 9;
      case '十':
        return 10;
      default:
        return 0;
    }
  }
}

class JapaneseRefiner implements Refiner {
  @override
  List<ParsingResult> refine(List<ParsingResult> results, DateTime referenceDate) {
    return results;
  }
}<|MERGE_RESOLUTION|>--- conflicted
+++ resolved
@@ -53,7 +53,7 @@
     }
 
     // ------------------------------
-    // 曜日の表現 (来週 月曜日, 先週 火曜日, 今週 金曜日, etc.)
+    // 曜日の表現 (来週 月曜日, 先週 火曜日, etc.)
     // ------------------------------
     final RegExp weekdayPattern = RegExp(
         r'(来週|先週|今週)?\s*((?:月曜日|月曜|火曜日|火曜|水曜日|水曜|木曜日|木曜|金曜日|金曜|土曜日|土曜|日曜日|日曜))');
@@ -70,7 +70,7 @@
     }
 
     // ------------------------------
-    // 絶対日付 (YYYY年M月D日)
+    // 絶対日付 (YYYY年M月D日, 例: 2025年1月1日, 1月1日)
     // ------------------------------
     final RegExp absoluteDatePattern = RegExp(r'(?:(\d{1,4})年)?(\d{1,2})月(\d{1,2})日');
     for (final match in absoluteDatePattern.allMatches(text)) {
@@ -102,35 +102,29 @@
     }
 
     // ------------------------------
-    // 「X日前」「X日後」: 半角数字または漢数字 + "日(前|後)"
-    // ------------------------------
-    final RegExp relativeDayNumPattern = RegExp(r'([一二三四五六七八九十\d]+)日(前|後)');
+    // 「X日前」「X日後」「X週間前」「X週間後」「Xヶ月前」「Xヶ月後」
+    // ------------------------------
+    final RegExp relativeDayNumPattern = RegExp(r'(\d+)日(前|後)');
     for (final match in relativeDayNumPattern.allMatches(text)) {
-      String numStr = match.group(1)!;
+      int num = int.parse(match.group(1)!);
       String direction = match.group(2)!; // 前 or 後
-      int number = _jaNumberToInt(numStr); // 漢数字→整数変換
       bool isFuture = (direction == '後');
       DateTime date = isFuture
-          ? referenceDate.add(Duration(days: number))
-          : referenceDate.subtract(Duration(days: number));
-      results.add(ParsingResult(
-        index: match.start,
-        text: match.group(0)!,
-        component: ParsedComponent(date: date),
-      ));
-    }
-
-    // ------------------------------
-    // 「X週間前」「X週間後」「Xヶ月前」「Xヶ月後」など
-    // (既存ロジックに漢数字対応を追加する場合も同様)
-    // ------------------------------
-    final RegExp relativeWeekPattern = RegExp(r'([一二三四五六七八九十\d]+)週間(前|後)');
+          ? referenceDate.add(Duration(days: num))
+          : referenceDate.subtract(Duration(days: num));
+      results.add(ParsingResult(
+        index: match.start,
+        text: match.group(0)!,
+        component: ParsedComponent(date: date),
+      ));
+    }
+
+    final RegExp relativeWeekPattern = RegExp(r'(\d+)週間(前|後)');
     for (final match in relativeWeekPattern.allMatches(text)) {
-      String numStr = match.group(1)!;
-      int number = _jaNumberToInt(numStr);
+      int num = int.parse(match.group(1)!);
       String direction = match.group(2)!;
       bool isFuture = (direction == '後');
-      int daysToMove = number * 7;
+      int daysToMove = num * 7;
       DateTime date = isFuture
           ? referenceDate.add(Duration(days: daysToMove))
           : referenceDate.subtract(Duration(days: daysToMove));
@@ -141,46 +135,36 @@
       ));
     }
 
-    final RegExp relativeMonthPattern = RegExp(r'([一二三四五六七八九十\d]+)ヶ月(前|後)');
+    final RegExp relativeMonthPattern = RegExp(r'(\d+)ヶ月(前|後)');
     for (final match in relativeMonthPattern.allMatches(text)) {
-      String numStr = match.group(1)!;
-      int number = _jaNumberToInt(numStr);
+      int num = int.parse(match.group(1)!);
       String direction = match.group(2)!;
       bool isFuture = (direction == '後');
       DateTime date = isFuture
-          ? DateTime(referenceDate.year, referenceDate.month + number, referenceDate.day)
-          : DateTime(referenceDate.year, referenceDate.month - number, referenceDate.day);
-      results.add(ParsingResult(
-        index: match.start,
-        text: match.group(0)!,
-        component: ParsedComponent(date: date),
-      ));
-    }
-
-    // ------------------------------
-<<<<<<< HEAD
-    // 単独の「XX日」「XX号」(「月」が書かれていない) => 今月または来月の最も近いその日
-    // 漢数字表記にも対応できるようにする
-    // ------------------------------
-    final RegExp singleDayPattern = RegExp(r'(?<!月)([一二三四五六七八九十\d]+)(日|号)');
-    for (final match in singleDayPattern.allMatches(text)) {
-      String numStr = match.group(1)!;
-      int day = _jaNumberToInt(numStr); // 漢数字→整数変換
-      // 0 になってしまう（例：変換失敗など）の場合はスキップ
-      if (day <= 0) {
-        continue;
-      }
-=======
-    // 追加: 単独の「◯日」(「月」が書かれていない) => 今月または来月の最も近いその日
-    // ------------------------------
-    // ※ \b を除去して、否定先読み (?<!月) を利用
-    final RegExp singleDayPattern = RegExp(r'(?<!月)(\d{1,2})日');
+          ? DateTime(referenceDate.year, referenceDate.month + num, referenceDate.day)
+          : DateTime(referenceDate.year, referenceDate.month - num, referenceDate.day);
+      results.add(ParsingResult(
+        index: match.start,
+        text: match.group(0)!,
+        component: ParsedComponent(date: date),
+      ));
+    }
+
+    // ------------------------------
+    // 追加: 「○日」(「月」が書かれていない) => 今月または来月の最も近いその日
+    // ------------------------------
+    // ※ lookbehind を使わず、シンプルに (\d{1,2})日\b にマッチさせる。
+    //   ただし「3月5日」などに使う別のパターンが既に上でマッチ済みなので競合は起きにくい。
+    final RegExp singleDayPattern = RegExp(r'\b(\d{1,2})日\b');
     for (final match in singleDayPattern.allMatches(text)) {
       int day = int.parse(match.group(1)!);
->>>>>>> 0e1fcc8d
+
+      // 今の年月日から
       DateTime current = DateTime(referenceDate.year, referenceDate.month, referenceDate.day);
       DateTime candidate = DateTime(current.year, current.month, day);
+
       if (current.day > day) {
+        // もう過ぎている => 来月
         int nextMonth = current.month + 1;
         int nextYear = current.year;
         if (nextMonth > 12) {
@@ -189,6 +173,7 @@
         }
         candidate = DateTime(nextYear, nextMonth, day);
       }
+
       results.add(ParsingResult(
         index: match.start,
         text: match.group(0)!,
@@ -199,9 +184,9 @@
     return results;
   }
 
-  // ---------------------------------------
+  // ------------------------------
   // ユーティリティ
-  // ---------------------------------------
+  // ------------------------------
   int _weekdayFromString(String weekday) {
     if (weekday.contains("月")) return DateTime.monday;
     if (weekday.contains("火")) return DateTime.tuesday;
@@ -255,102 +240,6 @@
     }
     return reference;
   }
-
-  // ------------------------------------------------
-  // 漢数字を整数に変換するヘルパー関数
-  // ※ 一部の簡単な範囲の漢数字にのみ対応（例示用）
-  //    (一～三十程度まで想定)
-  // ------------------------------------------------
-  int _jaNumberToInt(String input) {
-    // すでに半角数字であればそのままint化
-    if (RegExp(r'^\d+$').hasMatch(input)) {
-      return int.parse(input);
-    }
-
-    // 「十九」→19、「十」→10、「二十二」→22 等を簡易的にパース
-    // (ここでは最大で 99 程度までを想定した実装)
-    int result = 0;
-    // まず「十」が含まれるかどうか
-    // 例: "十九" => 「十」の前に「一」があれば1*10
-    //               「十」の後ろに「九」があれば +9
-    //       "十" => 10
-    //       "二十" => 20
-    //       "三十一"など2桁を超える例外はここでの簡易実装外とするか、
-    //       または拡張して対応してもよい
-    // 以下、最低限のロジック例:
-    int tens = 0;
-    int ones = 0;
-
-    // 「十」がない場合、1～9か単独「十」である可能性
-    // 例: "八" -> 8
-    //     "十" -> 10
-    if (input.contains('十')) {
-      // 「十」より前があればそれをtensとする(省略の場合は1)
-      final parts = input.split('十'); // 例: "二" + "九"
-      String front = parts[0]; // 例: "二"
-      String back = (parts.length > 1) ? parts[1] : ''; // 例: "九"
-
-      // front が空でない場合は漢数字をパース
-      if (front.isEmpty) {
-        tens = 1; // "十" のみの場合
-      } else {
-        tens = _singleKanjiDigit(front); // "二" -> 2
-      }
-
-      // back があれば ones に加算
-      if (back.isNotEmpty) {
-        ones = 0;
-        // back が複数文字(例: "一")のパターンを想定して、繰り返し
-        // 今回は簡易的に一文字のみを想定
-        for (int i = 0; i < back.length; i++) {
-          ones += _singleKanjiDigit(back[i]);
-        }
-      }
-
-      result = tens * 10 + ones;
-    } else {
-      // 「十」が無い場合、一文字ずつパース(例: "七" -> 7, "三"->3)
-      result = 0;
-      for (int i = 0; i < input.length; i++) {
-        result += _singleKanjiDigit(input[i]);
-      }
-    }
-
-    return result;
-  }
-
-  // ------------------------------------------------
-  // 個別の1桁漢数字を返す (一=1, 二=2, ... 九=9, 十=10)
-  // ------------------------------------------------
-  int _singleKanjiDigit(String ch) {
-    switch (ch) {
-      case '〇':
-      case '零':
-        return 0;
-      case '一':
-        return 1;
-      case '二':
-        return 2;
-      case '三':
-        return 3;
-      case '四':
-        return 4;
-      case '五':
-        return 5;
-      case '六':
-        return 6;
-      case '七':
-        return 7;
-      case '八':
-        return 8;
-      case '九':
-        return 9;
-      case '十':
-        return 10;
-      default:
-        return 0;
-    }
-  }
 }
 
 class JapaneseRefiner implements Refiner {
